--- conflicted
+++ resolved
@@ -51,19 +51,11 @@
                 self.build_temp,
                 "-G",
                 "Ninja",
-<<<<<<< HEAD
-                "-DCMAKE_OSX_DEPLOYMENT_TARGET=10.15",
-=======
->>>>>>> 48bf42b9
                 # Place output artifacts where setuptools expects.
                 "--install-prefix",
                 os.path.abspath(self.build_lib),
                 "--preset",
-<<<<<<< HEAD
-                "pip",
-=======
                 "setuptools",
->>>>>>> 48bf42b9
             ]
         )
 
