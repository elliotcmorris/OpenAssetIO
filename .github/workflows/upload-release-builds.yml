# When a release occurs, do a full matrix build (duplicated logic from
# build.yml), name the artifacts appropriately, and upload them to
# the release.

name: Upload Release Builds

on:
  release:
    types: [published]
  workflow_dispatch:

jobs:
  Build-and-upload-release-builds:
    name: ${{ matrix.config.os }}-${{matrix.config.build-type}}
    runs-on: ${{ matrix.config.os }}
    permissions:
      contents: write # release changes require contents write
    strategy:
      fail-fast: false
      matrix:
        # We can't properly align to the VFX Reference Platform as this
        # requires glibc 2.17, which is older than any of the available
        # environments.
        config:
          # No Windows debug, Dosen't work on actions (easily)
          # It's hard to get a python debug lib.
        - os: windows-2019
          preamble: call "C:\\Program Files (x86)\\Microsoft Visual Studio\\2019\\Enterprise\\VC\\Auxiliary\\Build\\vcvarsall.bat" x64
          shell: cmd
          build-type: RelWithDebInfo
          run-on-prs: true
        - os: windows-2019
          preamble: call "C:\\Program Files (x86)\\Microsoft Visual Studio\\2019\\Enterprise\\VC\\Auxiliary\\Build\\vcvarsall.bat" x64
          shell: cmd
          build-type: Release
          run-on-prs: false
        - os: ubuntu-20.04
          shell: bash
          build-type: Debug
          run-on-prs: false
        - os: ubuntu-20.04
          shell: bash
          build-type: RelWithDebInfo
          run-on-prs: true
        - os: ubuntu-20.04
          shell: bash
          build-type: Release
          run-on-prs: false
          # MacOS toolchain doesn't search /usr/local by default:
          # https://gitlab.kitware.com/cmake/cmake/-/issues/19120
          # The CMake FindPython module's Python::Python target (used
          # via pybind11::embed in python-bridge-test) transitively adds
          # linker flags to system libs, which fail due to this issue.
        - os: macos-11
          preamble: export LDFLAGS="-L/usr/local/lib"
          shell: bash
          build-type: Debug
          run-on-prs: false
        - os: macos-11
          preamble: export LDFLAGS="-L/usr/local/lib"
          shell: bash
          build-type: RelWithDebInfo
          run-on-prs: true
        - os: macos-11
          preamble: export LDFLAGS="-L/usr/local/lib"
          shell: bash
          build-type: Release
          run-on-prs: false
    defaults:
      run:
        # Annoyingly required here since `matrix` isn't available in
        # the `shell` property of individual steps.
        shell: ${{ matrix.config.shell }}

    steps:
      - uses: actions/checkout@v4

      - name: Bootstrap
        uses: ./.github/bootstrap_platform

      # We don't want to publish the test build, it gets too big.
      - name: Build and Install (No tests)
        run: >
          ${{ matrix.config.preamble }}

          cmake -S . -B build -G Ninja
          --install-prefix ${{ github.workspace }}/dist/${{ matrix.config.os }}${{ matrix.config.build-type }}
          --toolchain ${{ github.workspace }}/.conan/conan_paths.cmake
          -DCMAKE_BUILD_TYPE=${{matrix.config.build-type}}

          cmake --build build

          cmake --install build

      - name: Get compiler information
        id: compiler_info
        shell: bash
        # Search the cmake info for the compiler information, remove the
        # env var labels, and dequote it.
        run: |
          cd build
<<<<<<< HEAD
          compiler_version=$(cmake --system-information | grep -E "^CMAKE_CXX_COMPILER_VERSION " | cut -d ' ' -f2 | tr -d '"')
          compiler_id=$(cmake --system-information | grep -E "^CMAKE_CXX_COMPILER_ID " | cut -d ' ' -f2 | tr -d '"')
          python_version=$(python -V | sed 's/ /-/')
          echo "compiler_version=$compiler_version" >> $GITHUB_OUTPUT
          echo "compiler_id=$compiler_id" >> $GITHUB_OUTPUT
          echo "python_version=$python_version" >> $GITHUB_OUTPUT
=======
          COMPILER_VERSION=$(cmake --system-information | grep -E "^CMAKE_CXX_COMPILER_VERSION " | cut -d ' ' -f2 | tr -d '"')
          COMPILER_ID=$(cmake --system-information | grep -E "^CMAKE_CXX_COMPILER_ID " | cut -d ' ' -f2 | tr -d '"')
          PYTHON_VERSION=$(python -V | sed 's/ /-/')
          echo "compiler_id=$COMPILER_ID" >> $GITHUB_OUTPUT
          echo "compiler_version=$COMPILER_VERSION" >> $GITHUB_OUTPUT
          echo "python_version=$PYTHON_VERSION" >> $GITHUB_OUTPUT
>>>>>>> 8d970e4e

      - name: Bundle and Upload Artifact
        #Use inbuilt powershell commands because `zip` isn't on windows.
        shell: pwsh
        env:
          GITHUB_TOKEN: ${{ secrets.GITHUB_TOKEN }}
        run: |
<<<<<<< HEAD
          $env:archive_name="OpenAssetIO" + `
=======
          $env:ARCHIVE_NAME="OpenAssetIO" + `
>>>>>>> 8d970e4e
          "${{ github.event.release.tag_name }}" + `
          "-${{runner.os}}" + `
          "-${{runner.arch}}" + `
          "-${{matrix.config.build-type}}" + `
          "-${{ steps.compiler_info.outputs.compiler_id }}" + `
          "-${{ steps.compiler_info.outputs.compiler_version }}" + `
          "-${{ steps.compiler_info.outputs.python_version }}.zip"
<<<<<<< HEAD
          Compress-Archive -Path "${{ github.workspace }}/dist/${{ matrix.config.os }}${{ matrix.config.build-type }}" -DestinationPath ${{ github.workspace }}/dist/$env:archive_name
          gh release upload ${{ github.event.release.tag_name }} ${{ github.workspace }}/dist/$env:archive_name --clobber
=======
          Compress-Archive -Path "${{ github.workspace }}/dist/${{ matrix.config.os }}${{ matrix.config.build-type }}" -DestinationPath ${{ github.workspace }}/dist/$env:ARCHIVE_NAME
          gh release upload ${{ github.event.release.tag_name }} ${{ github.workspace }}/dist/$env:ARCHIVE_NAME --clobber
>>>>>>> 8d970e4e
<|MERGE_RESOLUTION|>--- conflicted
+++ resolved
@@ -99,21 +99,13 @@
         # env var labels, and dequote it.
         run: |
           cd build
-<<<<<<< HEAD
+
           compiler_version=$(cmake --system-information | grep -E "^CMAKE_CXX_COMPILER_VERSION " | cut -d ' ' -f2 | tr -d '"')
           compiler_id=$(cmake --system-information | grep -E "^CMAKE_CXX_COMPILER_ID " | cut -d ' ' -f2 | tr -d '"')
           python_version=$(python -V | sed 's/ /-/')
           echo "compiler_version=$compiler_version" >> $GITHUB_OUTPUT
           echo "compiler_id=$compiler_id" >> $GITHUB_OUTPUT
           echo "python_version=$python_version" >> $GITHUB_OUTPUT
-=======
-          COMPILER_VERSION=$(cmake --system-information | grep -E "^CMAKE_CXX_COMPILER_VERSION " | cut -d ' ' -f2 | tr -d '"')
-          COMPILER_ID=$(cmake --system-information | grep -E "^CMAKE_CXX_COMPILER_ID " | cut -d ' ' -f2 | tr -d '"')
-          PYTHON_VERSION=$(python -V | sed 's/ /-/')
-          echo "compiler_id=$COMPILER_ID" >> $GITHUB_OUTPUT
-          echo "compiler_version=$COMPILER_VERSION" >> $GITHUB_OUTPUT
-          echo "python_version=$PYTHON_VERSION" >> $GITHUB_OUTPUT
->>>>>>> 8d970e4e
 
       - name: Bundle and Upload Artifact
         #Use inbuilt powershell commands because `zip` isn't on windows.
@@ -121,11 +113,8 @@
         env:
           GITHUB_TOKEN: ${{ secrets.GITHUB_TOKEN }}
         run: |
-<<<<<<< HEAD
+
           $env:archive_name="OpenAssetIO" + `
-=======
-          $env:ARCHIVE_NAME="OpenAssetIO" + `
->>>>>>> 8d970e4e
           "${{ github.event.release.tag_name }}" + `
           "-${{runner.os}}" + `
           "-${{runner.arch}}" + `
@@ -133,10 +122,5 @@
           "-${{ steps.compiler_info.outputs.compiler_id }}" + `
           "-${{ steps.compiler_info.outputs.compiler_version }}" + `
           "-${{ steps.compiler_info.outputs.python_version }}.zip"
-<<<<<<< HEAD
           Compress-Archive -Path "${{ github.workspace }}/dist/${{ matrix.config.os }}${{ matrix.config.build-type }}" -DestinationPath ${{ github.workspace }}/dist/$env:archive_name
-          gh release upload ${{ github.event.release.tag_name }} ${{ github.workspace }}/dist/$env:archive_name --clobber
-=======
-          Compress-Archive -Path "${{ github.workspace }}/dist/${{ matrix.config.os }}${{ matrix.config.build-type }}" -DestinationPath ${{ github.workspace }}/dist/$env:ARCHIVE_NAME
-          gh release upload ${{ github.event.release.tag_name }} ${{ github.workspace }}/dist/$env:ARCHIVE_NAME --clobber
->>>>>>> 8d970e4e
+          gh release upload ${{ github.event.release.tag_name }} ${{ github.workspace }}/dist/$env:archive_name --clobber