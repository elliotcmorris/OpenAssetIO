--- conflicted
+++ resolved
@@ -71,10 +71,6 @@
         # env var labels, and dequote it.
         run: |
           cd build
-<<<<<<< HEAD
-=======
-
->>>>>>> 29f393cf
           compiler_version=$(cmake --system-information | grep -E "^CMAKE_CXX_COMPILER_VERSION " | cut -d ' ' -f2 | tr -d '"')
           compiler_id=$(cmake --system-information | grep -E "^CMAKE_CXX_COMPILER_ID " | cut -d ' ' -f2 | tr -d '"')
           python_version=$(python -V | sed 's/ /-/')
@@ -88,12 +84,7 @@
         env:
           GITHUB_TOKEN: ${{ secrets.GITHUB_TOKEN }}
         run: |
-<<<<<<< HEAD
           $env:archive_name="OpenAssetIO-" + `
-=======
-
-          $env:archive_name="OpenAssetIO" + `
->>>>>>> 29f393cf
           "${{ github.event.release.tag_name }}" + `
           "-${{runner.os}}" + `
           "-${{runner.arch}}" + `
@@ -101,9 +92,5 @@
           "-${{ steps.compiler_info.outputs.compiler_id }}" + `
           "-${{ steps.compiler_info.outputs.compiler_version }}" + `
           "-${{ steps.compiler_info.outputs.python_version }}.zip"
-<<<<<<< HEAD
           Compress-Archive -Path "${{ github.workspace }}/dist/${{ matrix.config.os }}${{ matrix.build-type }}" -DestinationPath ${{ github.workspace }}/dist/$env:archive_name
-=======
-          Compress-Archive -Path "${{ github.workspace }}/dist/${{ matrix.config.os }}${{ matrix.config.build-type }}" -DestinationPath ${{ github.workspace }}/dist/$env:archive_name
->>>>>>> 29f393cf
           gh release upload ${{ github.event.release.tag_name }} ${{ github.workspace }}/dist/$env:archive_name --clobber