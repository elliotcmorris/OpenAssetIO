--- conflicted
+++ resolved
@@ -23,18 +23,11 @@
 import sys
 
 
-<<<<<<< HEAD
-class LoggerInterface(object):
+class LoggerInterface(object, metaclass=abc.ABCMeta):
     """
     An abstract base class that defines the receiving interface for log
     messages generated a @ref manager or the API middleware.
     """
-    __metaclass__ = abc.ABCMeta
-=======
-##
-# @name Logger Interface
-class LoggerInterface(object, metaclass=abc.ABCMeta):
->>>>>>> 8ad9bebb
 
     ##
     # @name Log Severity
